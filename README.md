--- conflicted
+++ resolved
@@ -61,7 +61,6 @@
 # Interactive initialization - sets up PM configuration
 pm init
 
-<<<<<<< HEAD
 # Add a project (with intuitive two-step tag selection)
 pm add ~/my-projects/awesome-app
 
@@ -70,16 +69,6 @@
 
 # Add all subdirectories in current folder
 pm add *
-=======
-# Add current directory as a project (with interactive tag selection)
-pm add .
-
-# Add all subdirectories in current folder as projects
-pm add *
-
-# Add/create a specific project (interactive tags, git init option)
-pm add my-new-project
->>>>>>> cfd89cd8
 
 # Scan for existing repositories
 pm scan
@@ -87,7 +76,9 @@
 # Clone GitHub repositories (interactive browse)
 pm clone
 
-<<<<<<< HEAD
+# Clone specific repository
+pm clone owner/repo
+
 # List all projects
 pm list
 
@@ -99,22 +90,6 @@
 
 # Using alias
 pm sw my-project
-=======
-# Clone specific repository
-pm clone owner/repo
-
-# List all projects (alias: ls)
-pm list
-
-# List projects with filters
-pm ls --tags rust --recent 7d --limit 10
-
-# Switch to a project (opens editor automatically, alias: sw)
-pm switch my-project
-
-# Switch without opening editor
-pm sw my-project --no-editor
->>>>>>> cfd89cd8
 ```
 
 ### Initial Setup Example
@@ -130,11 +105,6 @@
 > Use detected GitHub username 'your-username'? Yes
 > Configuration directory: ~/.config/pm
   Where PM configuration files will be stored (press Enter for default)
-<<<<<<< HEAD
-=======
-> Choose your preferred editor: hx (Helix)
-> Automatically open editor when switching to projects? Yes
->>>>>>> cfd89cd8
 > Show git status in project listings? Yes
 
 📂 Creating configuration directory: /Users/you/.config/pm
@@ -144,11 +114,7 @@
 ⚙️ Config file: /Users/you/.config/pm/config.yml
 
 🎯 Next steps:
-<<<<<<< HEAD
   pm add .                       # Add current directory with interactive tags
-=======
-  pm add .                       # Add current directory
->>>>>>> cfd89cd8
   pm add *                       # Add all subdirectories
   pm scan                        # Scan for existing repositories
   pm clone <owner>/<repo>        # Clone specific repository
@@ -166,54 +132,37 @@
 ### Project Management
 
 ```bash
-<<<<<<< HEAD
-# Add projects with intuitive two-step tag selection
+# Add projects with intuitive two-step tag selection (alias: a)
 pm add <path>                                   # Add specific directory
 pm add . --name "My Project"                   # Add current directory with custom name
 pm add ~/code/api --description "REST API"     # Add with description
 pm add *                                        # Add all subdirectories (batch mode)
-
-# List projects
-=======
-# Add projects (a)
-pm add .                                        # Add current directory (interactive tags)
-pm add *                                        # Add all subdirectories in current folder
-pm add my-project                               # Create and add new project (with git init option)
-pm add /path/to/project --name "Custom Name"   # Add with custom name
-pm add . --description "My awesome project"    # Add with description
-
-# List projects (ls)
->>>>>>> cfd89cd8
+pm add my-project                               # Create and add new project
+
+# List projects (alias: ls)
 pm list                                         # List all projects
 pm ls --tags rust,backend                      # Filter by tags (AND logic) 
 pm ls --tags-any frontend,web                  # Filter by tags (OR logic)
 pm ls --recent 7d                               # Show recent activity (7 days)
 pm ls --detailed                                # Show detailed information
 
-<<<<<<< HEAD
-# Switch projects
+# Switch projects (alias: sw)
 pm switch <name>                                # Switch to project directory
 pm sw <name>                                    # Switch to project (alias)
-=======
-# Switch projects (sw)
-pm switch <name>                                # Switch and open editor
-pm sw <name> --no-editor                       # Switch without opening editor
->>>>>>> cfd89cd8
 ```
 
 ### GitHub Integration
 
 ```bash
-<<<<<<< HEAD
-# Clone repositories (interactive browse or direct)
-pm clone                                      # Interactive browse your repositories
-pm clone microsoft/vscode                    # Clone specific repository
-pm clone owner/repo --directory ~/custom     # Clone to custom directory
-
-# Scan for repositories
-pm scan                                       # Scan current directory
-pm scan ~/Development                        # Scan specific directory
-pm scan --show-all                           # Show all found repositories
+# Clone repositories (alias: cl)
+pm clone                                        # Interactive browse your repositories
+pm clone microsoft/vscode                      # Clone specific repository
+pm clone owner/repo --directory ~/custom       # Clone to custom directory
+
+# Scan for repositories (alias: sc)
+pm scan                                         # Scan current directory
+pm scan ~/Development                           # Scan specific directory
+pm scan --show-all                             # Show all found repositories
 ```
 
 ### Two-Step Tag Selection Interface
@@ -234,17 +183,6 @@
   [ ] frontend (8 projects)
   [ ] react (5 projects)
   [ ] typescript (6 projects)
-=======
-# Clone repositories (cl)
-pm clone                                        # Interactive browse your repositories
-pm clone microsoft/vscode                      # Clone specific repository
-pm clone owner/repo --directory ~/custom       # Clone to custom directory
-
-# Scan for repositories (sc)
-pm scan                                         # Scan current directory
-pm scan ~/Development                           # Scan specific directory
-pm scan --show-all                             # Show all found repositories
->>>>>>> cfd89cd8
 ```
 
 **Key Improvements:**
@@ -274,34 +212,20 @@
 ### Tag Management
 
 ```bash
-<<<<<<< HEAD
-# Manage tags manually
-pm tag add <project> <tags...>         # Add tags to project
-pm tag remove <project> <tags...>      # Remove tags from project  
-pm tag list                            # List all available tags
-pm tag show [project]                  # Show tags for project
-=======
-# Manage tags (t)
+# Manage tags (alias: t)
 pm tag add <project> <tags...>                 # Add tags to project
 pm tag remove <project> <tags...>              # Remove tags from project
 pm tag list                                     # List all available tags
 pm tag show [project]                          # Show tags for project
->>>>>>> cfd89cd8
 ```
 
 ### Configuration
 
 ```bash
-<<<<<<< HEAD
-# View and edit configuration
+# View and edit configuration (alias: cf)
 pm config                              # Show current configuration (default)
 pm config show                         # Show current configuration  
 pm config edit                         # Edit configuration file
-=======
-# View and edit configuration (cf)
-pm config show                         # Show current configuration
-pm config edit                         # Edit in your preferred editor
->>>>>>> cfd89cd8
 pm config validate                     # Validate configuration file
 
 # Get and set values
@@ -332,12 +256,7 @@
 PM stores its configuration in a configurable location (default: `~/.config/pm/config.yml`). The configuration includes:
 
 - **Configuration path**: Where PM stores its configuration files (configurable during init)
-<<<<<<< HEAD
 - **Application settings**: Show git status, recent projects limit, etc.
-=======
-- **Editor preference**: Your preferred code editor  
-- **Application settings**: Auto-open editor, show git status, etc.
->>>>>>> cfd89cd8
 - **Project data**: All managed projects and their metadata
 - **Machine metadata**: Access tracking across different machines
 
@@ -346,10 +265,6 @@
 ```yaml
 version: "1.0"
 config_path: "/Users/you/.config/pm"
-<<<<<<< HEAD
-=======
-editor: "hx"
->>>>>>> cfd89cd8
 settings:
   show_git_status: true
   recent_projects_limit: 10
@@ -362,11 +277,6 @@
 During `pm init`, you can customize:
 
 - **Configuration Directory**: Where PM stores its files (default: `~/.config/pm`)
-<<<<<<< HEAD
-=======
-- **Editor**: Your preferred code editor (VS Code, Helix, Vim, etc.)
-- **Auto-open Editor**: Whether to automatically open editor when switching projects
->>>>>>> cfd89cd8
 - **Git Status Display**: Whether to show git status information in project listings
 
 ## Advanced Usage
