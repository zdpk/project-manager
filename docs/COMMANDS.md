--- conflicted
+++ resolved
@@ -282,12 +282,7 @@
 *   Changes the current working directory to the project's path
 *   Records project access for usage tracking
 *   Provides suggestions for similar project names if not found
-<<<<<<< HEAD
-<<<<<<< Updated upstream
-=======
-=======
->>>>>>> f53285bf
-*   Automatically sets up shell integration for Fish shell
+*   Automatically sets up shell integration for Fish, Zsh, and Bash shells
 *   With shell integration, changes your shell's current directory (not just PM's)
 
 **Shell Integration:**
@@ -316,7 +311,6 @@
 - **Automatic detection**: No manual setup required during init
 - **Conflict handling**: Backup options for existing functions/files
 - **Easy removal**: Delete the integration file to disable
-<<<<<<< HEAD
 - **Environment variable support**: Use `_PM_BINARY` to specify custom PM binary path
 
 **Environment Variable Configuration:**
@@ -335,18 +329,12 @@
 unset _PM_BINARY
 pm sw my-project  # Uses system binary from PATH
 ```
-=======
->>>>>>> f53285bf
 
 Once integrated, `pm sw` will change your shell's current directory and display:
 ```bash
 pm sw my-project
 📁 Changed directory to: /path/to/my-project
 ```
-<<<<<<< HEAD
->>>>>>> Stashed changes
-=======
->>>>>>> f53285bf
 
 ### `pm remove` (alias: `pm rm`)
 
