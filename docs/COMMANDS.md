--- conflicted
+++ resolved
@@ -9,11 +9,7 @@
 
 ## Commands
 
-<<<<<<< HEAD
 All commands now use a flat structure with intuitive aliases. No more nested subcommands like `pm project` or `pm github`.
-=======
-All commands now use a flat structure with aliases. No more nested subcommands like `pm project` or `pm github`.
->>>>>>> cfd89cd8
 
 ### `pm init`
 
@@ -31,9 +27,7 @@
 
 1. **GitHub username**: Automatically detected from GitHub CLI, with manual fallback
 2. **Configuration directory**: Where PM stores its configuration files (default: `~/.config/pm`)
-3. **Editor preference**: Your preferred code editor (VS Code, Helix, Vim, etc.)
-4. **Auto-open editor**: Whether to automatically open editor when switching projects
-5. **Git status display**: Whether to show git status information in project listings
+3. **Git status display**: Whether to show git status information in project listings
 
 **GitHub Username Detection:**
 - PM automatically detects your GitHub username using `gh api user`
@@ -52,8 +46,6 @@
 > Use detected GitHub username 'your-username'? Yes
 > Configuration directory: ~/.config/pm
   Where PM configuration files will be stored (press Enter for default)
-> Choose your preferred editor: hx (Helix)
-> Automatically open editor when switching to projects? Yes
 > Show git status in project listings? Yes
 
 📂 Creating configuration directory: /Users/you/.config/pm
@@ -64,11 +56,7 @@
 ⚙️ Config file: /Users/you/.config/pm/config.yml
 
 🎯 Next steps:
-<<<<<<< HEAD
   pm add .                       # Add current directory with interactive tags
-=======
-  pm add .                       # Add current directory
->>>>>>> cfd89cd8
   pm add *                       # Add all subdirectories
   pm scan                        # Scan for existing repositories
   pm clone <owner>/<repo>        # Clone from GitHub
@@ -96,11 +84,7 @@
 
 ### `pm add` (alias: `pm a`)
 
-<<<<<<< HEAD
 Adds projects to PM's management list with enhanced interactive features.
-=======
-Adds projects to PM's management list with interactive features.
->>>>>>> cfd89cd8
 
 **Usage:**
 
@@ -123,7 +107,6 @@
 *   `-n, --name <NAME>`: Specify a custom name for the project. If omitted, the directory name will be used.
 *   `-d, --description <DESCRIPTION>`: A brief description of the project.
 
-<<<<<<< HEAD
 **Interactive Tag Selection:**
 
 For single operations, PM provides a flexible tag input interface:
@@ -222,27 +205,19 @@
 - Creates/validates all subdirectories
 - Skips interactive tagging for efficiency
 - Provides comprehensive summary of results
-=======
+
 **Interactive Features:**
-
 *   **Tag Selection**: For single operations, interactive tag selection with existing tags + ability to create new ones
 *   **Directory Creation**: Prompts to create directories that don't exist
-*   **Git Initialization**: Option to initialize new directories as Git repositories
 *   **Duplicate Handling**: Skips already registered projects
->>>>>>> cfd89cd8
 
 **Behavior:**
 
 *   Resolves paths relative to current working directory
 *   Automatically detects Git repositories and stores last commit time
-<<<<<<< HEAD
 *   For single operations: full interactive experience with tag selection
 *   For batch operations (`*`): streamlined processing with summary
 *   Intelligent duplicate detection and handling
-=======
-*   For single operations: full interactive experience
-*   For batch operations (`*`): streamlined processing with summary
->>>>>>> cfd89cd8
 
 ### `pm list` (alias: `pm ls`)
 
@@ -270,7 +245,6 @@
 
 *   Lists projects sorted by `git_updated_at` (if available), then `updated_at`, then `created_at`
 *   Asynchronously updates `git_updated_at` for projects if it's missing or older than 1 hour
-<<<<<<< HEAD
 *   Displays comprehensive project information in columnar format:
     - **NAME**: Project name
     - **PATH**: Full directory path
@@ -287,35 +261,26 @@
 web-app             /Users/you/projects/web-app              📁    [frontend]      1 day ago
 my-script           /Users/you/scripts/my-script             ❌    [python]        1 week ago
 ```
-=======
-*   Displays project name, path, tags, and last update time
-*   Shows both name and path to distinguish projects with same names
->>>>>>> cfd89cd8
 
 ### `pm switch` (alias: `pm sw`)
 
-Switches to a specified project's directory and optionally opens an editor.
-
-**Usage:**
-
-```bash
-pm switch my-project                            # Switch and open editor
-pm sw my-project --no-editor                   # Switch without opening editor
+Switches to a specified project's directory.
+
+**Usage:**
+
+```bash
+pm switch my-project                            # Switch to project directory
+pm sw my-project                               # Switch using alias
 ```
 
 **Arguments:**
 
 *   `<NAME>`: Project name to switch to
-
-**Options:**
-
-*   `--no-editor`: Prevents PM from opening the configured editor
 
 **Behavior:**
 
 *   Changes the current working directory to the project's path
 *   Records project access for usage tracking
-*   Opens configured editor (respects `config.editor`, `EDITOR` env var, or defaults to `hx`)
 *   Provides suggestions for similar project names if not found
 
 ### `pm tag` (alias: `pm t`)
@@ -455,15 +420,12 @@
 **Usage:**
 
 ```bash
-<<<<<<< HEAD
 pm config                              # Show current configuration (default)
-=======
->>>>>>> cfd89cd8
 pm config show                         # Show current configuration
 pm config edit                         # Edit in your preferred editor
 pm config validate                     # Validate configuration file
-pm config get editor                   # Get specific value
-pm config set editor hx                # Set specific value
+pm config get settings.show_git_status # Get specific value
+pm config set settings.show_git_status true # Set specific value
 ```
 
 **Subcommands:**
@@ -478,7 +440,6 @@
 *   `template`: Template operations
 *   `export`: Export configuration
 *   `import`: Import configuration
-<<<<<<< HEAD
 
 ## Command Aliases Quick Reference
 
@@ -534,9 +495,6 @@
 - Utilize filtering options in `pm list` for project discovery
 
 ### Workflow Integration
-- Configure auto-open editor for seamless project switching
 - Use aliases (`pm ls`, `pm sw`) for faster command execution
 - Set up meaningful project descriptions for better organization
-- Regularly backup configuration with `pm config backup`
-=======
->>>>>>> cfd89cd8
+- Regularly backup configuration with `pm config backup`